--- conflicted
+++ resolved
@@ -26,10 +26,7 @@
 yarn-error.log*
 
 # local env files
-<<<<<<< HEAD
-=======
 .env
->>>>>>> c5b051be
 .env*
 .env.local
 .env.development.local
